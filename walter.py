--- conflicted
+++ resolved
@@ -1,76 +1,12 @@
 from src.api.routing.router import APIRouter
-<<<<<<< HEAD
 from src.canaries.routing.router import CanaryRouter, CanaryType
-=======
-from src.canaries.auth_user import AuthUserCanary
-from src.canaries.get_news_summary import GetNewsSummaryCanary
-from src.canaries.get_newsletters import GetNewslettersCanary
-from src.canaries.get_portfolio import GetPortfolioCanary
-from src.canaries.get_prices import GetPricesCanary
-from src.canaries.get_stock import GetStockCanary
-from src.canaries.get_transactions import GetTransactionsCanary
-from src.canaries.get_user import GetUserCanary
-from src.canaries.search_stocks import SearchStocksCanary
-from src.clients import (
-    walter_cw,
-    walter_authenticator,
-)
->>>>>>> 0244bdc5
 
 
 def walter_api_entrypoint(event, context) -> dict:
     return APIRouter.get_method(event).invoke(event).to_json()
 
-
-<<<<<<< HEAD
+  
 def walter_canaries_entrypoint(event, context) -> None:
     for canary in CanaryType:
         name = canary.value
         CanaryRouter.get_canary({"canary": name}).invoke()
-=======
-def walter_api_entrypoint(event, context) -> dict:
-    return APIRouter.get_method(event).invoke(event).to_json()
-
-
-###################
-# WALTER CANARIES #
-###################
-
-# TODO: Create a canary router for each entrypoint
-
-
-def auth_user_canary_entrypoint(event, context) -> dict:
-    return AuthUserCanary(walter_cw).invoke()
-
-
-def get_transactions_canary_entrypoint(event, context) -> dict:
-    return GetTransactionsCanary(walter_authenticator, walter_cw).invoke()
-
-
-def get_user_canary_entrypoint(event, context) -> dict:
-    return GetUserCanary(walter_authenticator, walter_cw).invoke()
-
-
-def get_stock_canary_entrypoint(event, context) -> dict:
-    return GetStockCanary(walter_cw).invoke()
-
-
-def get_portfolio_canary_entrypoint(event, context) -> dict:
-    return GetPortfolioCanary(walter_authenticator, walter_cw).invoke()
-
-
-def get_prices_canary_entrypoint(event, context) -> dict:
-    return GetPricesCanary(walter_cw).invoke()
-
-
-def get_news_summary_canary_entrypoint(event, context) -> dict:
-    return GetNewsSummaryCanary(walter_cw).invoke()
-
-
-def get_newsletters_canary_entrypoint(event, context) -> dict:
-    return GetNewslettersCanary(walter_authenticator, walter_cw).invoke()
-
-
-def search_stocks_canary_entrypoint(event, context) -> dict:
-    return SearchStocksCanary(walter_cw).invoke()
->>>>>>> 0244bdc5
